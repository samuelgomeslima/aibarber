--- conflicted
+++ resolved
@@ -17,13 +17,8 @@
     "expo-status-bar": "~2.2.3",
     "expo-localization": "~16.1.6",
     "react": "19.0.0",
-<<<<<<< HEAD
-    "react-dom": "19.0.0",
-    "react-native": "0.82.0",
-=======
     "react-dom": "19.2.0",
     "react-native": "0.79.6",
->>>>>>> 547e82a0
     "react-native-svg": "^15.13.0",
     "react-native-web": "^0.20.0",
     "@react-native-community/datetimepicker": "8.4.5"
